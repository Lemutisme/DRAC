--- conflicted
+++ resolved
@@ -1,4 +1,4 @@
-from utils import build_net, str2bool, evaluate_policy
+from utils import build_net, str2bool, evaluate_policy, Reward_adapter, Action_adapter, Action_adapter_reverse
 
 import random
 import numpy as np
@@ -89,7 +89,7 @@
         mu = self.mu_layer(r_out)
         log_std = self.log_std_layer(r_out)
         # FIXME:  I think we still nedd to prevent numerical instability
-        #log_std = torch.clamp(log_std, 2, -20)  #总感觉这里clamp不利于学习
+        log_std = torch.clamp(log_std, min=-20, max=20) 
         std = torch.exp(log_std)
         dist = Normal(mu, std)
         r = dist.rsample()     
@@ -135,29 +135,8 @@
         ind = torch.randint(0, self.size, device=self.device, size=(batch_size,))
         return self.s[ind], self.a[ind], self.r[ind], self.s_next[ind], self.dw[ind]
 
-#reward engineering for better training
-def Reward_adapter(r, EnvIdex):
-    # For Pendulum-v0
-    if EnvIdex == 0:
-        r = (r + 8) / 8
-    # For LunarLander
-    elif EnvIdex == 1:
-        if r <= -100: r = -10
-    # For BipedalWalker
-    elif EnvIdex == 4 or EnvIdex == 5:
-        if r <= -100: r = -1
-    return r
-
-def Action_adapter(a,max_action):
-    #from [-1,1] to [-max,max]
-    return  a*max_action
-
-def Action_adapter_reverse(act,max_action):
-    #from [-max,max] to [-1,1]
-    return  act/max_action
-
 # Env Class with Reward Shift
-class NoiseReward(gym.RewardWrapper):
+class NoiseRewardWrapper(gym.RewardWrapper):
     def __init__(self, env, func):
         super().__init__(env)
         self.env = env
@@ -170,6 +149,18 @@
         modified_reward = self.func(reward)
         return obs, modified_reward, dw, tr, info
 
+class ScalingActionWrapper(gym.ActionWrapper):
+
+    """Assumes that actions are symmetric about zero!!!"""
+
+    def __init__(self, env, scaling_factors: np.array):
+        super(ScalingActionWrapper, self).__init__(env)
+        self._max_episode_steps = env._max_episode_steps # I don't why it can't inherit
+        self.scaling_factors = scaling_factors
+
+    def action(self, action):
+        return self.scaling_factors * action
+
 
 class SAC_countinuous():
     def __init__(self, **kwargs):
@@ -177,10 +168,13 @@
         self.__dict__.update(kwargs)
         if self.robust:
             print('This is a robust policy.\n')
-            train_var = self.train_std ** 2
-            eval_var = self.eval_std ** 2
-            self.delta = 0.5*(eval_var / train_var + math.log(train_var / eval_var)- 1) # KL divergence between two Gaussian distributions with same mean.
-            assert self.delta >= 0
+            if self.train_noise and self.eval_noise:
+                train_var = self.train_std ** 2
+                eval_var = self.eval_std ** 2
+                self.delta = 0.5*(eval_var / train_var + math.log(train_var / eval_var)- 1) # KL divergence between two Gaussian distributions with same mean.
+                assert self.delta >= 0
+            else:
+                self.delta = 0
         self.tau = 0.005
 
         self.actor = Actor(self.state_dim, self.action_dim, (self.net_width, self.net_width), self.net_layer).to(self.device)
@@ -197,8 +191,8 @@
             self.reward = Reward(self.state_dim, self.action_dim, (self.net_width, self.net_width), self.net_layer).to(self.device)
             self.reward_optimizer = torch.optim.Adam(self.reward.parameters(), lr=self.r_lr)
             
-            self.beta = torch.zeros((self.batch_size, 1), requires_grad=True, device=self.device)
-            self.beta_optimizer = torch.optim.Adam([self.beta], lr=self.b_lr)
+            self.log_beta = nn.Parameter(torch.ones((self.batch_size,1), requires_grad=True, device=self.device) * 1.0)
+            self.beta_optimizer = torch.optim.Adam([self.log_beta], lr=self.b_lr)
 
         self.replay_buffer = ReplayBuffer(self.state_dim, self.action_dim, max_size=int(1e6), device=self.device)
 
@@ -222,17 +216,15 @@
     def dual_func(self, r, beta):
         # Jointly optimize, in tensor
         size = r.shape[1]
-<<<<<<< HEAD
         return - beta * (torch.logsumexp(-r/beta, dim=1, keepdim=True) - math.log(size)) - beta * self.delta  
+        # Independently optimize, in np.array
+        # size = len(r)
+        # return - beta * (logsumexp(-r/beta) - math.log(size)) - beta * self.delta    
 
     def dual_func_ind(self, r, beta):
-=======
-        return - beta * (torch.logsumexp(-r/beta, dim=1, keepdim=True) - torch.log(size)) - beta * self.delta  
->>>>>>> b390c158
         # Independently optimize, in np.array
         size = len(r)
-        return - beta * (logsumexp(-r/beta) - math.log(size)) - beta * self.delta    
-        
+        return - beta * (logsumexp(-r/beta) - math.log(size)) - beta * self.delta           
 
     def train(self, robust_update, printer):
         s, a, r, s_next, dw = self.replay_buffer.sample(self.batch_size)
@@ -251,50 +243,41 @@
                 
         if robust_update:   
             with torch.no_grad():
-                r_sample = self.reward.sample(s, a, 50)
+                r_sample = self.reward.sample(s, a, 200)
+                if printer: 
+                    print("r_est:", (torch.abs(r - r_sample.mean(dim=1, keepdim=True)) / r).mean().item())
                 
             # Reinitiate variable to optimize.
-<<<<<<< HEAD
-            # self.beta = torch.zeros_like(self.beta, requires_grad=True, device=self.device)
-            # self.beta_optimizer = torch.optim.Adam([self.beta], lr=self.b_lr)
-
-            # for _ in range(30):
-            #     self.exp_beta = torch.exp(self.beta)
-            #     opt_loss = -self.dual_func(r_sample, self.exp_beta)
-            #     self.beta_optimizer.zero_grad()
-            #     opt_loss.sum().backward()
-            #     self.beta_optimizer.step() 
-            
-            # r_opt1 = self.dual_func(r_sample, torch.exp(self.beta)) 
-=======
             # FIXME: Do not reinitialize β. Treat it as a persistent parameter updated via gradient descent, 
             # just like actor/critic weights. This ensures stable convergence and efficient use of learned robustness information.
             # Maybe we can get better results and faster convergence.
-            # self.beta = nn.Parameter(torch.ones(dim, device=self.device) * initial_beta)
-
-            self.beta = torch.zeros_like(self.beta, requires_grad=True, device=self.device)
-            self.beta_optimizer = torch.optim.Adam([self.beta], lr=self.b_lr)
-
-            for _ in range(50):
-                self.exp_beta = torch.exp(self.beta)
-                opt_loss = -self.dual_func(r_sample, self.exp_beta)
-                self.beta_optimizer.zero_grad()
-                # FIXME: opt_loss.mean()
-                opt_loss.sum().backward()
-                # if printer:
-                #     print(opt_loss.sum().item())
-                self.beta_optimizer.step() 
->>>>>>> b390c158
+            # self.log_beta = nn.Parameter(torch.ones(self.batch_size, requires_grad=True, device=self.device) * initial_beta)
+
+            # self.log_beta = nn.Parameter(torch.ones_like(self.log_beta, requires_grad=True, device=self.device) * 0.1)
+            # self.beta_optimizer = torch.optim.Adam([self.log_beta], lr=self.b_lr)
+
+            # for _ in range(20):
+            #     self.beta = torch.exp(self.log_beta)
+            #     opt_loss = -self.dual_func(r_sample, self.beta)
+            #     self.beta_optimizer.zero_grad()
+            #     # FIXME: opt_loss.mean()
+            #     opt_loss.mean().backward()
+            #     # if printer:
+            #     #     print(opt_loss.sum().item())
+            #     self.beta_optimizer.step() 
+            
+            # r_opt = self.dual_func(r_sample, torch.exp(self.log_beta)) 
             
             # Use scipy.optimize to independently optimize
             r_sample = r_sample.cpu().numpy()
             r_opt = np.zeros((self.batch_size, 1))
             for i in range(r_sample.shape[0]):
-                r = r_sample[i]
-                opt = minimize_scalar(fun=lambda beta:-self.dual_func_ind(r, beta), method='Bounded', bounds=(1e-6, 1e2))
+                opt = minimize_scalar(fun=lambda beta:-self.dual_func_ind(r_sample[i], beta), method='Bounded', bounds=(1e-4, 1.0))
                 r_opt[i] = -opt.fun
             r_opt = torch.from_numpy(r_opt).float()
             r_opt = r_opt.to('cuda' if torch.cuda.is_available() else 'cpu')
+            # if printer:
+            #     print((r-r_opt).norm(p=1).item(), r_opt.norm(p=1).item())
             # if printer:
             #     print((r_opt1 - r_opt2).norm(p=1).item(), r_opt2.norm(p=1).item())
             # time2 = time.time()
@@ -319,9 +302,10 @@
         # JQ(θ)
         q_loss = F.mse_loss(current_Q1, target_Q) + F.mse_loss(current_Q2, target_Q) 
         
-        # for name, param in self.q_critic.named_parameters():
-        #     if 'weight' in name:
-        #         q_loss += param.pow(2).sum() * 5e-2
+        if self.robust:
+            for name, param in self.q_critic.named_parameters():
+                if 'weight' in name:
+                    q_loss += param.pow(2).sum() * 1e-3
         
         self.q_critic_optimizer.zero_grad()
         q_loss.backward()
@@ -365,6 +349,9 @@
             alpha_loss.backward()
             self.alpha_optim.step()
             self.alpha = self.log_alpha.exp()
+        
+        if printer:
+            print("alpha = ", self.alpha.item())
 
         #----------------------------- ↓↓↓↓↓ Update Target Net ↓↓↓↓↓ ------------------------------#
         for param, target_param in zip(self.q_critic.parameters(), self.q_critic_target.parameters()):
@@ -411,26 +398,28 @@
     env = gym.make(
         EnvName[opt.EnvIdex]
     )
+    # env = ScalingActionWrapper(env, scaling_factors=env.action_space.high)
     if opt.train_noise:
         train_dist = Normal(0, opt.train_std)
-        env = NoiseReward(env, lambda r: r + train_dist.sample())
+        env = NoiseRewardWrapper(env, lambda r: r + train_dist.sample())
 
     eval_env = gym.make(EnvName[opt.EnvIdex])
+    # eval_env = ScalingActionWrapper(eval_env, scaling_factors=env.action_space.high)
     if opt.eval_noise:
         eval_dist = Normal(0, opt.eval_std)
-        eval_env = NoiseReward(eval_env, lambda r: r + eval_dist.sample())
+        eval_env = NoiseRewardWrapper(eval_env, lambda r: r + eval_dist.sample())
 
     # 3. Extract environment properties
     opt.state_dim = env.observation_space.shape[0]
     opt.action_dim = env.action_space.shape[0]  # Continuous action dimension
     opt.max_action = float(env.action_space.high[0])  # Action range [-max_action, max_action]
     opt.max_e_steps = env._max_episode_steps
-    if opt.EnvIdex == 0:
-        opt.Max_train_steps = 1e5
-    elif opt.EnvIdex == 1:
-        opt.Max_train_steps = 5e5
-    elif opt.EnvIdex == 2:
-        opt.Max_train_steps = 1e6       
+    # if opt.EnvIdex == 0:
+    #     opt.Max_train_steps = 1e5
+    # elif opt.EnvIdex == 1:
+    #     opt.Max_train_steps = 5e5
+    # elif opt.EnvIdex == 2:
+    #     opt.Max_train_steps = 1e6       
 
     # 4. Print environment info
     print(
@@ -444,11 +433,6 @@
 
     # 5. Seed everything for reproducibility
     env_seed = opt.seed
-<<<<<<< HEAD
-    
-=======
-
->>>>>>> b390c158
     random.seed(opt.seed)
     np.random.seed(opt.seed)
     torch.manual_seed(opt.seed)
@@ -534,7 +518,8 @@
                 next_state, reward, dw, tr, info = env.step(action_env)
 
                 # Custom reward shaping, if needed
-                reward = Reward_adapter(reward, opt.EnvIdex)
+                if opt.reward_adapt:
+                    reward = Reward_adapter(reward, opt.EnvIdex)
 
                 # Check for terminal state
                 done = (dw or tr)
@@ -553,17 +538,18 @@
                     
                 if (total_steps >= 50 * opt.max_e_steps) and (total_steps % opt.update_every == 0):
                     printer = False
-                    if total_steps % opt.eval_interval == 0:
+                    if total_steps % 1000 == 0:
                         printer = True
                     for i in range(opt.update_every):
                         if i % 5 == 0:
                             agent.train(agent.robust, printer)
                         else:
                             agent.train(False, printer)
+                        # agent.train(agent.robust, False)
                         printer = False
                     
-                    # if opt.robust: 
-                    #    agent.delta *= 0.999
+                    if opt.robust: 
+                       agent.delta *= 0.999
 
                 # (d) Evaluate and log periodically
                 if total_steps % opt.eval_interval == 0:
@@ -611,7 +597,7 @@
     #parser.add_argument('--ModelIdex', type=int, default=100, help='which model to load')
 
     parser.add_argument('--seed', type=int, default=42, help='random seed')
-    parser.add_argument('--Max_train_steps', type=int, default=int(5e4), help='Max training steps')
+    parser.add_argument('--Max_train_steps', type=int, default=int(5e5), help='Max training steps')
     parser.add_argument('--save_interval', type=int, default=int(1e4), help='Model saving interval, in steps.')
     parser.add_argument('--eval_interval', type=int, default=int(2e3), help='Model evaluating interval, in steps.')
     parser.add_argument('--update_every', type=int, default=50, help='Training Fraquency, in stpes')
@@ -619,14 +605,15 @@
     parser.add_argument('--gamma', type=float, default=0.99, help='Discounted Factor')
     parser.add_argument('--net_width', type=int, default=256, help='Hidden net width')
     parser.add_argument('--net_layer', type=int, default=1, help='Hidden net layers')
-    parser.add_argument('--a_lr', type=float, default=3e-5, help='Learning rate of actor')
-    parser.add_argument('--c_lr', type=float, default=3e-5, help='Learning rate of critic')
+    parser.add_argument('--a_lr', type=float, default=5e-3, help='Learning rate of actor')
+    parser.add_argument('--c_lr', type=float, default=5e-3, help='Learning rate of critic')
     parser.add_argument('--b_lr', type=float, default=3e-4, help='Learning rate of dual-form optimization')
     parser.add_argument('--r_lr', type=float, default=3e-5, help='Learning rate of reward net')
     parser.add_argument('--batch_size', type=int, default=256, help='batch_size of training')
     parser.add_argument('--alpha', type=float, default=0.12, help='Entropy coefficient')
     parser.add_argument('--adaptive_alpha', type=str2bool, default=True, help='Use adaptive_alpha or Not')
     
+    parser.add_argument('--reward_adapt', type=bool, default=True, help='Reward adaptation')
     parser.add_argument('--robust', type=bool, default=False, help='Robust policy')
     parser.add_argument('--train_noise', type=bool, default=False, help='Train Env is Noisy')
     parser.add_argument('--train_std', type=float, default=1.0, help='Standard Deviation of Train Env Reward')
@@ -635,6 +622,7 @@
     opt = parser.parse_args()
     opt.device = torch.device(opt.device) # from str to torch.device
 
+    print(opt)
     main(opt)
     
     # Pen step 5e4
